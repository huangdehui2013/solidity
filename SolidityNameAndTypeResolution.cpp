/*
    This file is part of cpp-ethereum.

    cpp-ethereum is free software: you can redistribute it and/or modify
    it under the terms of the GNU General Public License as published by
    the Free Software Foundation, either version 3 of the License, or
    (at your option) any later version.

    cpp-ethereum is distributed in the hope that it will be useful,
    but WITHOUT ANY WARRANTY; without even the implied warranty of
    MERCHANTABILITY or FITNESS FOR A PARTICULAR PURPOSE.  See the
    GNU General Public License for more details.

    You should have received a copy of the GNU General Public License
    along with cpp-ethereum.  If not, see <http://www.gnu.org/licenses/>.
*/
/**
 * @author Christian <c@ethdev.com>
 * @date 2014
 * Unit tests for the name and type resolution of the solidity parser.
 */

#include <string>

#include <libdevcore/Log.h>
#include <libdevcrypto/SHA3.h>
#include <libsolidity/Scanner.h>
#include <libsolidity/Parser.h>
#include <libsolidity/NameAndTypeResolver.h>
#include <libsolidity/Exceptions.h>
#include <boost/test/unit_test.hpp>

using namespace std;

namespace dev
{
namespace solidity
{
namespace test
{

namespace
{

ASTPointer<SourceUnit> parseTextAndResolveNames(std::string const& _source)
{
	Parser parser;
	ASTPointer<SourceUnit> sourceUnit = parser.parse(std::make_shared<Scanner>(CharStream(_source)));
	NameAndTypeResolver resolver({});
	resolver.registerDeclarations(*sourceUnit);
	for (ASTPointer<ASTNode> const& node: sourceUnit->getNodes())
		if (ContractDefinition* contract = dynamic_cast<ContractDefinition*>(node.get()))
			resolver.resolveNamesAndTypes(*contract);
	for (ASTPointer<ASTNode> const& node: sourceUnit->getNodes())
		if (ContractDefinition* contract = dynamic_cast<ContractDefinition*>(node.get()))
			resolver.checkTypeRequirements(*contract);

	return sourceUnit;
}

ASTPointer<SourceUnit> parseTextAndResolveNamesWithChecks(std::string const& _source)
{
	Parser parser;
	ASTPointer<SourceUnit> sourceUnit;
	try
	{
		sourceUnit = parser.parse(std::make_shared<Scanner>(CharStream(_source)));
		NameAndTypeResolver resolver({});
		resolver.registerDeclarations(*sourceUnit);
		for (ASTPointer<ASTNode> const& node: sourceUnit->getNodes())
			if (ContractDefinition* contract = dynamic_cast<ContractDefinition*>(node.get()))
				resolver.resolveNamesAndTypes(*contract);
		for (ASTPointer<ASTNode> const& node: sourceUnit->getNodes())
			if (ContractDefinition* contract = dynamic_cast<ContractDefinition*>(node.get()))
				resolver.checkTypeRequirements(*contract);
	}
	catch(boost::exception const& _e)
	{
		auto msg = std::string("Parsing text and resolving names failed with: \n") + boost::diagnostic_information(_e);
		BOOST_FAIL(msg);
	}
	return sourceUnit;
}

static ContractDefinition const* retrieveContract(ASTPointer<SourceUnit> _source, unsigned index)
{
	ContractDefinition* contract;
	unsigned counter = 0;
	for (ASTPointer<ASTNode> const& node: _source->getNodes())
		if ((contract = dynamic_cast<ContractDefinition*>(node.get())) && counter == index)
			return contract;

	return NULL;
}

static FunctionTypePointer const& retrieveFunctionBySignature(ContractDefinition const* _contract,
															  std::string const& _signature)
{
	FixedHash<4> hash(dev::sha3(_signature));
	return _contract->getInterfaceFunctions()[hash];
}
}

BOOST_AUTO_TEST_SUITE(SolidityNameAndTypeResolution)

BOOST_AUTO_TEST_CASE(smoke_test)
{
	char const* text = "contract test {\n"
					   "  uint256 stateVariable1;\n"
					   "  function fun(uint256 arg1) { var x; uint256 y; }"
					   "}\n";
	BOOST_CHECK_NO_THROW(parseTextAndResolveNamesWithChecks(text));
}

BOOST_AUTO_TEST_CASE(double_stateVariable_declaration)
{
	char const* text = "contract test {\n"
					   "  uint256 variable;\n"
					   "  uint128 variable;\n"
					   "}\n";
	BOOST_CHECK_THROW(parseTextAndResolveNames(text), DeclarationError);
}

BOOST_AUTO_TEST_CASE(double_function_declaration)
{
	char const* text = "contract test {\n"
					   "  function fun() { var x; }\n"
					   "  function fun() { var x; }\n"
					   "}\n";
	BOOST_CHECK_THROW(parseTextAndResolveNames(text), DeclarationError);
}

BOOST_AUTO_TEST_CASE(double_variable_declaration)
{
	char const* text = "contract test {\n"
					   "  function f() { uint256 x; if (true)  { uint256 x; } }\n"
					   "}\n";
	BOOST_CHECK_THROW(parseTextAndResolveNames(text), DeclarationError);
}

BOOST_AUTO_TEST_CASE(name_shadowing)
{
	char const* text = "contract test {\n"
					   "  uint256 variable;\n"
					   "  function f() { uint32 variable ; }"
					   "}\n";
	BOOST_CHECK_NO_THROW(parseTextAndResolveNames(text));
}

BOOST_AUTO_TEST_CASE(name_references)
{
	char const* text = "contract test {\n"
					   "  uint256 variable;\n"
					   "  function f(uint256 arg) returns (uint out) { f(variable); test; out; }"
					   "}\n";
	BOOST_CHECK_NO_THROW(parseTextAndResolveNames(text));
}

BOOST_AUTO_TEST_CASE(undeclared_name)
{
	char const* text = "contract test {\n"
					   "  uint256 variable;\n"
					   "  function f(uint256 arg) { f(notfound); }"
					   "}\n";
	BOOST_CHECK_THROW(parseTextAndResolveNames(text), DeclarationError);
}

BOOST_AUTO_TEST_CASE(reference_to_later_declaration)
{
	char const* text = "contract test {\n"
					   "  function g() { f(); }"
					   "  function f() {  }"
					   "}\n";
	BOOST_CHECK_NO_THROW(parseTextAndResolveNames(text));
}

BOOST_AUTO_TEST_CASE(struct_definition_directly_recursive)
{
	char const* text = "contract test {\n"
					   "  struct MyStructName {\n"
					   "    address addr;\n"
					   "    MyStructName x;\n"
					   "  }\n"
					   "}\n";
	BOOST_CHECK_THROW(parseTextAndResolveNames(text), ParserError);
}

BOOST_AUTO_TEST_CASE(struct_definition_indirectly_recursive)
{
	char const* text = "contract test {\n"
					   "  struct MyStructName1 {\n"
					   "    address addr;\n"
					   "    uint256 count;\n"
					   "    MyStructName2 x;\n"
					   "  }\n"
					   "  struct MyStructName2 {\n"
					   "    MyStructName1 x;\n"
					   "  }\n"
					   "}\n";
	BOOST_CHECK_THROW(parseTextAndResolveNames(text), ParserError);
}

BOOST_AUTO_TEST_CASE(struct_definition_recursion_via_mapping)
{
	char const* text = "contract test {\n"
					   "  struct MyStructName1 {\n"
					   "    address addr;\n"
					   "    uint256 count;\n"
					   "    mapping(uint => MyStructName1) x;\n"
					   "  }\n"
					   "}\n";
	BOOST_CHECK_NO_THROW(parseTextAndResolveNames(text));
}

BOOST_AUTO_TEST_CASE(type_inference_smoke_test)
{
	char const* text = "contract test {\n"
					   "  function f(uint256 arg1, uint32 arg2) returns (bool ret) { var x = arg1 + arg2 == 8; ret = x; }"
					   "}\n";
	BOOST_CHECK_NO_THROW(parseTextAndResolveNames(text));
}

BOOST_AUTO_TEST_CASE(type_checking_return)
{
	char const* text = "contract test {\n"
					   "  function f() returns (bool r) { return 1 >= 2; }"
					   "}\n";
	BOOST_CHECK_NO_THROW(parseTextAndResolveNames(text));
}

BOOST_AUTO_TEST_CASE(type_checking_return_wrong_number)
{
	char const* text = "contract test {\n"
					   "  function f() returns (bool r1, bool r2) { return 1 >= 2; }"
					   "}\n";
	BOOST_CHECK_THROW(parseTextAndResolveNames(text), TypeError);
}

BOOST_AUTO_TEST_CASE(type_checking_return_wrong_type)
{
	char const* text = "contract test {\n"
					   "  function f() returns (uint256 r) { return 1 >= 2; }"
					   "}\n";
	BOOST_CHECK_THROW(parseTextAndResolveNames(text), TypeError);
}

BOOST_AUTO_TEST_CASE(type_checking_function_call)
{
	char const* text = "contract test {\n"
					   "  function f() returns (bool r) { return g(12, true) == 3; }\n"
					   "  function g(uint256 a, bool b) returns (uint256 r) { }\n"
					   "}\n";
	BOOST_CHECK_NO_THROW(parseTextAndResolveNames(text));
}

BOOST_AUTO_TEST_CASE(type_conversion_for_comparison)
{
	char const* text = "contract test {\n"
					   "  function f() { uint32(2) == int64(2); }"
					   "}\n";
	BOOST_CHECK_NO_THROW(parseTextAndResolveNames(text));
}

BOOST_AUTO_TEST_CASE(type_conversion_for_comparison_invalid)
{
	char const* text = "contract test {\n"
					   "  function f() { int32(2) == uint64(2); }"
					   "}\n";
	BOOST_CHECK_THROW(parseTextAndResolveNames(text), TypeError);
}

BOOST_AUTO_TEST_CASE(type_inference_explicit_conversion)
{
	char const* text = "contract test {\n"
					   "  function f() returns (int256 r) { var x = int256(uint32(2)); return x; }"
					   "}\n";
	BOOST_CHECK_NO_THROW(parseTextAndResolveNames(text));
}

BOOST_AUTO_TEST_CASE(large_string_literal)
{
	char const* text = "contract test {\n"
					   "  function f() { var x = \"123456789012345678901234567890123\"; }"
					   "}\n";
	BOOST_CHECK_THROW(parseTextAndResolveNames(text), TypeError);
}

BOOST_AUTO_TEST_CASE(balance)
{
	char const* text = "contract test {\n"
					   "  function fun() {\n"
					   "    uint256 x = address(0).balance;\n"
					   "  }\n"
					   "}\n";
	BOOST_CHECK_NO_THROW(parseTextAndResolveNames(text));
}

BOOST_AUTO_TEST_CASE(balance_invalid)
{
	char const* text = "contract test {\n"
					   "  function fun() {\n"
					   "    address(0).balance = 7;\n"
					   "  }\n"
					   "}\n";
	BOOST_CHECK_THROW(parseTextAndResolveNames(text), TypeError);
}

BOOST_AUTO_TEST_CASE(assignment_to_mapping)
{
	char const* text = "contract test {\n"
					   "  struct str {\n"
					   "    mapping(uint=>uint) map;\n"
					   "  }\n"
					   "  str data;"
					   "  function fun() {\n"
					   "    var a = data.map;\n"
					   "    data.map = a;\n"
					   "  }\n"
					   "}\n";
	BOOST_CHECK_THROW(parseTextAndResolveNames(text), TypeError);
}

BOOST_AUTO_TEST_CASE(assignment_to_struct)
{
	char const* text = "contract test {\n"
					   "  struct str {\n"
					   "    mapping(uint=>uint) map;\n"
					   "  }\n"
					   "  str data;"
					   "  function fun() {\n"
					   "    var a = data;\n"
					   "    data = a;\n"
					   "  }\n"
					   "}\n";
	BOOST_CHECK_THROW(parseTextAndResolveNames(text), TypeError);
}

BOOST_AUTO_TEST_CASE(returns_in_constructor)
{
	char const* text = "contract test {\n"
					   "  function test() returns (uint a) {\n"
					   "  }\n"
					   "}\n";
	BOOST_CHECK_THROW(parseTextAndResolveNames(text), TypeError);
}

BOOST_AUTO_TEST_CASE(forward_function_reference)
{
	char const* text = "contract First {\n"
					   "  function fun() returns (bool ret) {\n"
					   "    return Second(1).fun(1, true, 3) > 0;\n"
					   "  }\n"
					   "}\n"
					   "contract Second {\n"
					   "  function fun(uint a, bool b, uint c) returns (uint ret) {\n"
					   "    if (First(2).fun() == true) return 1;\n"
					   "  }\n"
					   "}\n";
	BOOST_CHECK_NO_THROW(parseTextAndResolveNames(text));
}

BOOST_AUTO_TEST_CASE(comparison_bitop_precedence)
{
	char const* text = "contract First {\n"
					   "  function fun() returns (bool ret) {\n"
					   "    return 1 & 2 == 8 & 9 && 1 ^ 2 < 4 | 6;\n"
					   "  }\n"
					   "}\n";
	BOOST_CHECK_NO_THROW(parseTextAndResolveNames(text));
}

BOOST_AUTO_TEST_CASE(function_canonical_signature)
{
	ASTPointer<SourceUnit> sourceUnit;
	char const* text = "contract Test {\n"
					   "  function foo(uint256 arg1, uint64 arg2, bool arg3) returns (uint256 ret) {\n"
					   "    ret = arg1 + arg2;\n"
					   "  }\n"
					   "}\n";
	BOOST_CHECK_NO_THROW(sourceUnit = parseTextAndResolveNames(text));
	for (ASTPointer<ASTNode> const& node: sourceUnit->getNodes())
		if (ContractDefinition* contract = dynamic_cast<ContractDefinition*>(node.get()))
		{
			auto functions = contract->getDefinedFunctions();
			BOOST_CHECK_EQUAL("foo(uint256,uint64,bool)", functions[0]->getCanonicalSignature());
		}
}

BOOST_AUTO_TEST_CASE(function_canonical_signature_type_aliases)
{
	ASTPointer<SourceUnit> sourceUnit;
	char const* text = "contract Test {\n"
					   "  function boo(uint arg1, hash arg2, address arg3) returns (uint ret) {\n"
					   "    ret = 5;\n"
					   "  }\n"
					   "}\n";
	BOOST_CHECK_NO_THROW(sourceUnit = parseTextAndResolveNames(text));
	for (ASTPointer<ASTNode> const& node: sourceUnit->getNodes())
		if (ContractDefinition* contract = dynamic_cast<ContractDefinition*>(node.get()))
		{
			auto functions = contract->getDefinedFunctions();
			BOOST_CHECK_EQUAL("boo(uint256,hash256,address)", functions[0]->getCanonicalSignature());
		}
}

BOOST_AUTO_TEST_CASE(hash_collision_in_interface)
{
	char const* text = "contract test {\n"
					   "  function gsf() {\n"
					   "  }\n"
					   "  function tgeo() {\n"
					   "  }\n"
					   "}\n";
	BOOST_CHECK_THROW(parseTextAndResolveNames(text), TypeError);
}

BOOST_AUTO_TEST_CASE(inheritance_basic)
{
	char const* text = R"(
		contract base { uint baseMember; struct BaseType { uint element; } }
		contract derived is base {
			BaseType data;
			function f() { baseMember = 7; }
		}
	)";
	BOOST_CHECK_NO_THROW(parseTextAndResolveNames(text));
}

BOOST_AUTO_TEST_CASE(inheritance_diamond_basic)
{
	char const* text = R"(
		contract root { function rootFunction() {} }
		contract inter1 is root { function f() {} }
		contract inter2 is root { function f() {} }
		contract derived is root, inter2, inter1 {
			function g() { f(); rootFunction(); }
		}
	)";
	BOOST_CHECK_NO_THROW(parseTextAndResolveNames(text));
}

BOOST_AUTO_TEST_CASE(cyclic_inheritance)
{
	char const* text = R"(
		contract A is B { }
		contract B is A { }
	)";
	BOOST_CHECK_THROW(parseTextAndResolveNames(text), TypeError);
}

BOOST_AUTO_TEST_CASE(illegal_override_direct)
{
	char const* text = R"(
		contract B { function f() {} }
		contract C is B { function f(uint i) {} }
	)";
	BOOST_CHECK_THROW(parseTextAndResolveNames(text), TypeError);
}

BOOST_AUTO_TEST_CASE(illegal_override_indirect)
{
	char const* text = R"(
		contract A { function f(uint a) {} }
		contract B { function f() {} }
		contract C is A, B { }
	)";
	BOOST_CHECK_THROW(parseTextAndResolveNames(text), TypeError);
}

BOOST_AUTO_TEST_CASE(complex_inheritance)
{
	char const* text = R"(
		contract A { function f() { uint8 x = C(0).g(); } }
		contract B { function f() {} function g() returns (uint8 r) {} }
		contract C is A, B { }
	)";
	BOOST_CHECK_NO_THROW(parseTextAndResolveNames(text));
}

BOOST_AUTO_TEST_CASE(constructor_visibility)
{
	// The constructor of a base class should not be visible in the derived class
	char const* text = R"(
		contract A { function A() { } }
		contract B is A { function f() { A x = A(0); } }
	)";
	BOOST_CHECK_NO_THROW(parseTextAndResolveNames(text));
}

BOOST_AUTO_TEST_CASE(overriding_constructor)
{
	// It is fine to "override" constructor of a base class since it is invisible
	char const* text = R"(
		contract A { function A() { } }
		contract B is A { function A() returns (uint8 r) {} }
	)";
	BOOST_CHECK_NO_THROW(parseTextAndResolveNames(text));
}

BOOST_AUTO_TEST_CASE(missing_base_constructor_arguments)
{
	char const* text = R"(
		contract A { function A(uint a) { } }
		contract B is A { }
	)";
	BOOST_CHECK_THROW(parseTextAndResolveNames(text), TypeError);
}

BOOST_AUTO_TEST_CASE(base_constructor_arguments_override)
{
	char const* text = R"(
		contract A { function A(uint a) { } }
		contract B is A { }
	)";
	BOOST_CHECK_THROW(parseTextAndResolveNames(text), TypeError);
}

BOOST_AUTO_TEST_CASE(implicit_derived_to_base_conversion)
{
	char const* text = R"(
		contract A { }
		contract B is A {
			function f() { A a = B(1); }
		}
	)";
	BOOST_CHECK_NO_THROW(parseTextAndResolveNames(text));
}

BOOST_AUTO_TEST_CASE(implicit_base_to_derived_conversion)
{
	char const* text = R"(
		contract A { }
		contract B is A {
			function f() { B b = A(1); }
		}
	)";
	BOOST_CHECK_THROW(parseTextAndResolveNames(text), TypeError);
}

BOOST_AUTO_TEST_CASE(function_modifier_invocation)
{
	char const* text = R"(
		contract B {
			function f() mod1(2, true) mod2("0123456") { }
			modifier mod1(uint a, bool b) { if (b) _ }
			modifier mod2(string7 a) { while (a == "1234567") _ }
		}
	)";
	BOOST_CHECK_NO_THROW(parseTextAndResolveNames(text));
}

BOOST_AUTO_TEST_CASE(invalid_function_modifier_type)
{
	char const* text = R"(
		contract B {
			function f() mod1(true) { }
			modifier mod1(uint a) { if (a > 0) _ }
		}
	)";
	BOOST_CHECK_THROW(parseTextAndResolveNames(text), TypeError);
}

BOOST_AUTO_TEST_CASE(function_modifier_invocation_parameters)
{
	char const* text = R"(
		contract B {
			function f(uint8 a) mod1(a, true) mod2(r) returns (string7 r) { }
			modifier mod1(uint a, bool b) { if (b) _ }
			modifier mod2(string7 a) { while (a == "1234567") _ }
		}
	)";
	BOOST_CHECK_NO_THROW(parseTextAndResolveNames(text));
}

BOOST_AUTO_TEST_CASE(function_modifier_invocation_local_variables)
{
	char const* text = R"(
		contract B {
			function f() mod(x) { uint x = 7; }
			modifier mod(uint a) { if (a > 0) _ }
		}
	)";
	BOOST_CHECK_NO_THROW(parseTextAndResolveNames(text));
}

BOOST_AUTO_TEST_CASE(legal_modifier_override)
{
	char const* text = R"(
		contract A { modifier mod(uint a) {} }
		contract B is A { modifier mod(uint a) {} }
	)";
	BOOST_CHECK_NO_THROW(parseTextAndResolveNames(text));
}

BOOST_AUTO_TEST_CASE(illegal_modifier_override)
{
	char const* text = R"(
		contract A { modifier mod(uint a) {} }
		contract B is A { modifier mod(uint8 a) {} }
	)";
	BOOST_CHECK_THROW(parseTextAndResolveNames(text), TypeError);
}

BOOST_AUTO_TEST_CASE(modifier_overrides_function)
{
	char const* text = R"(
		contract A { modifier mod(uint a) {} }
		contract B is A { function mod(uint a) {} }
	)";
	BOOST_CHECK_THROW(parseTextAndResolveNames(text), TypeError);
}

BOOST_AUTO_TEST_CASE(function_overrides_modifier)
{
	char const* text = R"(
		contract A { function mod(uint a) {} }
		contract B is A { modifier mod(uint a) {} }
	)";
	BOOST_CHECK_THROW(parseTextAndResolveNames(text), TypeError);
}

BOOST_AUTO_TEST_CASE(modifier_returns_value)
{
	char const* text = R"(
		contract A {
			function f(uint a) mod(2) returns (uint r) {}
			modifier mod(uint a) { return 7; }
		}
	)";
	BOOST_CHECK_THROW(parseTextAndResolveNames(text), TypeError);
}

BOOST_AUTO_TEST_CASE(state_variable_accessors)
{
	char const* text = "contract test {\n"
					   "  function fun() {\n"
					   "    uint64(2);\n"
					   "  }\n"
					   "uint256 foo;\n"
					   "}\n";

	ASTPointer<SourceUnit> source;
	ContractDefinition const* contract;
	BOOST_CHECK_NO_THROW(source = parseTextAndResolveNamesWithChecks(text));
	BOOST_REQUIRE((contract = retrieveContract(source, 0)) != nullptr);
	FunctionTypePointer function = retrieveFunctionBySignature(contract, "foo()");
	BOOST_REQUIRE(function->hasDeclaration());
	auto returnParams = function->getReturnParameterTypeNames();
	BOOST_CHECK_EQUAL(returnParams.at(0), "uint256");
	BOOST_CHECK(function->isConstant());
}

BOOST_AUTO_TEST_CASE(function_clash_with_state_variable_accessor)
{
	char const* text = "contract test {\n"
					   "  function fun() {\n"
					   "    uint64(2);\n"
					   "  }\n"
					   "uint256 foo;\n"
					   "   function foo() {}\n"
					   "}\n";
	BOOST_CHECK_THROW(parseTextAndResolveNames(text), DeclarationError);
}

BOOST_AUTO_TEST_CASE(private_state_variable)
{
	char const* text = "contract test {\n"
					   "  function fun() {\n"
					   "    uint64(2);\n"
					   "  }\n"
					   "private:\n"
					   "uint256 foo;\n"
					   "}\n";

	ASTPointer<SourceUnit> source;
	ContractDefinition const* contract;
	BOOST_CHECK_NO_THROW(source = parseTextAndResolveNamesWithChecks(text));
	BOOST_CHECK((contract = retrieveContract(source, 0)) != nullptr);
	FunctionTypePointer function = retrieveFunctionBySignature(contract, "foo()");
	BOOST_CHECK_MESSAGE(function == nullptr, "Accessor function of a private variable should not exist");
}

<<<<<<< HEAD
BOOST_AUTO_TEST_CASE(fallback_function)
{
	char const* text = R"(
		contract C {
			uint x;
			function() { x = 2; }
		}
	)";
	BOOST_CHECK_NO_THROW(parseTextAndResolveNames(text));
}

BOOST_AUTO_TEST_CASE(fallback_function_with_arguments)
{
	char const* text = R"(
		contract C {
			uint x;
			function(uint a) { x = 2; }
		}
	)";
	BOOST_CHECK_THROW(parseTextAndResolveNames(text), TypeError);
}

BOOST_AUTO_TEST_CASE(fallback_function_twice)
{
	char const* text = R"(
		contract C {
			uint x;
			function() { x = 2; }
			function() { x = 3; }
		}
	)";
	BOOST_CHECK_THROW(parseTextAndResolveNames(text), DeclarationError);
}

BOOST_AUTO_TEST_CASE(fallback_function_inheritance)
{
	char const* text = R"(
		contract A {
			uint x;
			function() { x = 1; }
		}
		contract C is A {
			function() { x = 2; }
		}
	)";
	BOOST_CHECK_NO_THROW(parseTextAndResolveNames(text));
}

=======
BOOST_AUTO_TEST_CASE(event)
{
	char const* text = R"(
		contract c {
			event e(uint indexed a, string3 indexed s, bool indexed b);
			function f() { e(2, "abc", true); }
		})";
	BOOST_CHECK_NO_THROW(parseTextAndResolveNames(text));
}

BOOST_AUTO_TEST_CASE(event_too_many_indexed)
{
	char const* text = R"(
		contract c {
			event e(uint indexed a, string3 indexed b, bool indexed c, uint indexed d);
			function f() { e(2, "abc", true); }
		})";
	BOOST_CHECK_THROW(parseTextAndResolveNames(text), TypeError);
}

BOOST_AUTO_TEST_CASE(event_call)
{
	char const* text = R"(
		contract c {
			event e(uint a, string3 indexed s, bool indexed b);
			function f() { e(2, "abc", true); }
		})";
	BOOST_CHECK_NO_THROW(parseTextAndResolveNames(text));
}

BOOST_AUTO_TEST_CASE(event_inheritance)
{
	char const* text = R"(
		contract base {
			event e(uint a, string3 indexed s, bool indexed b);
		}
		contract c is base {
			function f() { e(2, "abc", true); }
		})";
	BOOST_CHECK_NO_THROW(parseTextAndResolveNames(text));
}


>>>>>>> 7925610a
BOOST_AUTO_TEST_SUITE_END()

}
}
} // end namespaces
<|MERGE_RESOLUTION|>--- conflicted
+++ resolved
@@ -680,7 +680,6 @@
 	BOOST_CHECK_MESSAGE(function == nullptr, "Accessor function of a private variable should not exist");
 }
 
-<<<<<<< HEAD
 BOOST_AUTO_TEST_CASE(fallback_function)
 {
 	char const* text = R"(
@@ -729,7 +728,6 @@
 	BOOST_CHECK_NO_THROW(parseTextAndResolveNames(text));
 }
 
-=======
 BOOST_AUTO_TEST_CASE(event)
 {
 	char const* text = R"(
@@ -773,7 +771,6 @@
 }
 
 
->>>>>>> 7925610a
 BOOST_AUTO_TEST_SUITE_END()
 
 }
